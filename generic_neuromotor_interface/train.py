# Copyright (c) Meta Platforms, Inc. and affiliates.
# All rights reserved.
#
# This source code is licensed under the license found in the
# LICENSE file in the root directory of this source tree.

import logging
import pprint
from collections.abc import Callable, Sequence

from typing import Any

import hydra
import pytorch_lightning as pl

from hydra.utils import instantiate
from omegaconf import DictConfig, OmegaConf
from pytorch_lightning import Trainer


def train(
    config: DictConfig,
    extra_callbacks: Sequence[Callable] | None = None,
    scratch_dir: str | None = None,
    logger: logging.Logger | None = None,
) -> dict[str, Any]:
    if logger is None:
        logger = logging.getLogger(__name__)

    logger.info(f"\nConfig:\n{OmegaConf.to_yaml(config)}")

    # Seed for determinism. This seeds torch, numpy and python random modules
    # taking global rank into account (for multi-process distributed setting).
    # Additionally, this auto-adds a worker_init_fn to train_dataloader that
    # initializes the seed taking worker_id into account per dataloading worker
    # (see `pl_worker_init_fn()`).
    pl.seed_everything(config.seed, workers=True)

    logger.info("Instantiating LightningModule")
    module = instantiate(config.lightning_module, _convert_="all")

    logger.info("Instantiating LightningDataModule")
    datamodule = instantiate(config.data_module, _convert_="all")

    # Instantiate callbacks
    callback_configs = config.get("callbacks", [])
    callbacks = [instantiate(cfg) for cfg in callback_configs]

    if extra_callbacks is not None:
        callbacks.extend(extra_callbacks)

    # Add trainer kwargs that are dependent upon programmatic values
    # like `scratch_dir`
    other_trainer_kwargs = {}
    if scratch_dir is not None:
        other_trainer_kwargs["default_root_dir"] = scratch_dir
        logger.info(f"Setting default_root_dir to {scratch_dir=}")

    accelerator = config.trainer.get("accelerator", "auto")
    trainer = pl.Trainer(
        **config.trainer,
        **other_trainer_kwargs,
        callbacks=callbacks,
        num_nodes=config.get("num_nodes", 1),
    )

    results: dict = {}
    if config.train:
        # Train
        logger.info("Running trainer.fit...")
        trainer.fit(module, datamodule)
        logger.info("trainer.fit completed!")

        # rank_zero_only only works for returning 1 object
        # So we return a tuple and unpack later if not None
        module_and_results = _load_and_report_best_checkpoint(
            trainer=trainer,
            module=module,
            results=results,
            logger=logger,
        )
        if module_and_results is not None:
            module, results = module_and_results

    if config.eval:
        # NOTE: rank 0 only
        # Validate and test run on 1 device only (i.e. no distributed data parallelism)
        # This is to ensure reproducibility of metrics reported.
        results = _run_validate_and_test(
            module=module,
            datamodule=datamodule,
            results=results,
            logger=logger,
            accelerator=accelerator,
        )

    _log_pretty_results(results=results, logger=logger)

    return results


def evaluate_from_checkpoint(
    config: DictConfig,
    checkpoint_path: str,
    logger: logging.Logger | None = None,
    evaluate_validation_set: bool = True,
    evaluate_test_set: bool = True,
) -> dict[str, Any]:
    if logger is None:
        logger = logging.getLogger(__name__)

    logger.info(f"\nConfig:\n{OmegaConf.to_yaml(config)}")

    # Seed for determinism. This seeds torch, numpy and python random modules
    pl.seed_everything(config.seed, workers=True)

    logger.info("Instantiating (untrained) LightningModule")
    _untrained_module = instantiate(config.lightning_module, _convert_="all")

    logger.info(f"Loading checkpoint from {checkpoint_path=}...")
    module = _untrained_module.__class__.load_from_checkpoint(checkpoint_path)

    logger.info("Instantiating LightningDataModule")
    datamodule = instantiate(config.data_module, _convert_="all")

    accelerator = config.trainer.get("accelerator", "auto")

    results = {}
    results["checkpoint_path"] = checkpoint_path

<<<<<<< HEAD
    if evaluate_validation_set:
        trainer = Trainer(
            accelerator=accelerator,
            devices=1,
        )

=======
    trainer = Trainer(
        accelerator=accelerator,
        devices=1,
    )

    if evaluate_validation_set:
        # Run evaluation on the val set
>>>>>>> 8479b451
        logger.info("Running validation...")
        val_results = trainer.validate(model=module, datamodule=datamodule)
        logger.info(f"Validation completed! {val_results=}")

        results["val_metrics"] = val_results

    if evaluate_test_set:
<<<<<<< HEAD
=======
        # Discrete gestures task requires CPU, so re-initialize Trainer
>>>>>>> 8479b451
        task = config.get("task")
        if task == "discrete_gestures":
            logger.info(
                f"Running test-set evaluation for {task=} on cpu due to CUDNN "
                f"incompatibilities with large sequence length."
            )
<<<<<<< HEAD
            accelerator = "cpu"

        trainer = Trainer(
            accelerator=accelerator,
            devices=1,
        )

=======
            trainer = Trainer(
                accelerator="cpu",
                devices=1,
            )

        # Run evaluation on the test set
>>>>>>> 8479b451
        logger.info("Running test...")
        test_results = trainer.test(model=module, datamodule=datamodule)
        logger.info(f"Test completed! {test_results=}")

        results["test_metrics"] = test_results

    return results


@pl.utilities.rank_zero_only
def _load_and_report_best_checkpoint(
    trainer, module, results, logger
) -> pl.LightningModule:
    logger.info("Loading best checkpoint...")

    checkpoint_callback = trainer.checkpoint_callback
    if checkpoint_callback is None:
        raise RuntimeError("No checkpoint callback found in trainer")

    best_checkpoint_path = checkpoint_callback.best_model_path
    best_checkpoint_score = checkpoint_callback.best_model_score

    logger.info(
        f"Loading best checkpoint from {best_checkpoint_path=} "
        f"with {best_checkpoint_score=}..."
    )
    module = module.__class__.load_from_checkpoint(best_checkpoint_path)

    results["best_checkpoint_path"] = best_checkpoint_path
    results["best_checkpoint_score"] = best_checkpoint_score.cpu().item()

    return module, results


@pl.utilities.rank_zero_only
def _run_validate_and_test(module, datamodule, results, logger, accelerator):
    logger.info("Running validate and test w/ devices=1 only...")

    trainer = Trainer(
        accelerator=accelerator,
        devices=1,
    )

    logger.info("Running validation...")
    val_results = trainer.validate(model=module, datamodule=datamodule)
    logger.info(f"Validation completed! {val_results=}")

    # TODO: do we need to enforce cpu here as well?
    # TODO: share logic with evaluate_from_checkpoint?
    logger.info("Running test...")
    test_results = trainer.test(model=module, datamodule=datamodule)
    logger.info(f"Test completed! {test_results=}")

    results["val_metrics"] = val_results
    results["test_metrics"] = test_results

    return results


@pl.utilities.rank_zero_only
def _log_pretty_results(results, logger) -> None:
    results_formatted_str = pprint.pformat(results, sort_dicts=False)
    logger.info(f"Results: \n{results_formatted_str}")


@hydra.main(config_path="../config", config_name="wrist", version_base="1.1")
def cli(config: DictConfig) -> None:
    train(config)


if __name__ == "__main__":
    cli()<|MERGE_RESOLUTION|>--- conflicted
+++ resolved
@@ -128,14 +128,6 @@
     results = {}
     results["checkpoint_path"] = checkpoint_path
 
-<<<<<<< HEAD
-    if evaluate_validation_set:
-        trainer = Trainer(
-            accelerator=accelerator,
-            devices=1,
-        )
-
-=======
     trainer = Trainer(
         accelerator=accelerator,
         devices=1,
@@ -143,7 +135,6 @@
 
     if evaluate_validation_set:
         # Run evaluation on the val set
->>>>>>> 8479b451
         logger.info("Running validation...")
         val_results = trainer.validate(model=module, datamodule=datamodule)
         logger.info(f"Validation completed! {val_results=}")
@@ -151,32 +142,19 @@
         results["val_metrics"] = val_results
 
     if evaluate_test_set:
-<<<<<<< HEAD
-=======
         # Discrete gestures task requires CPU, so re-initialize Trainer
->>>>>>> 8479b451
         task = config.get("task")
         if task == "discrete_gestures":
             logger.info(
                 f"Running test-set evaluation for {task=} on cpu due to CUDNN "
                 f"incompatibilities with large sequence length."
             )
-<<<<<<< HEAD
-            accelerator = "cpu"
-
-        trainer = Trainer(
-            accelerator=accelerator,
-            devices=1,
-        )
-
-=======
             trainer = Trainer(
                 accelerator="cpu",
                 devices=1,
             )
 
         # Run evaluation on the test set
->>>>>>> 8479b451
         logger.info("Running test...")
         test_results = trainer.test(model=module, datamodule=datamodule)
         logger.info(f"Test completed! {test_results=}")
